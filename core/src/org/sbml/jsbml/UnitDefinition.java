/*
 * $Id$
 * $URL$
 * ----------------------------------------------------------------------------
 * This file is part of JSBML. Please visit <http://sbml.org/Software/JSBML>
 * for the latest version of JSBML and more information about SBML.
 * Copyright (C) 2009-2016 jointly by the following organizations:
 * 1. The University of Tuebingen, Germany
 * 2. EMBL European Bioinformatics Institute (EBML-EBI), Hinxton, UK
 * 3. The California Institute of Technology, Pasadena, CA, USA
 * 4. The University of California, San Diego, La Jolla, CA, USA
 * 5. The Babraham Institute, Cambridge, UK
 * This library is free software; you can redistribute it and/or modify it
 * under the terms of the GNU Lesser General Public License as published by
 * the Free Software Foundation. A copy of the license agreement is provided
 * in the file named "LICENSE.txt" included with this software distribution
 * and also available online as <http://sbml.org/Software/JSBML/License>.
 * ----------------------------------------------------------------------------
 */
package org.sbml.jsbml;

import java.text.MessageFormat;
import java.util.HashSet;
import java.util.Set;

import javax.swing.tree.TreeNode;

import org.apache.log4j.Logger;
import org.sbml.jsbml.CVTerm.Qualifier;
import org.sbml.jsbml.ListOf.Type;
import org.sbml.jsbml.Unit.Kind;
import org.sbml.jsbml.util.StringTools;
import org.sbml.jsbml.util.TreeNodeChangeListener;
import org.sbml.jsbml.util.ValuePair;

/**
 * Represents the unitDefinition XML element of a SBML file.
 * 
 * @author Andreas Dr&auml;ger
 * @author Marine Dumousseau
 * @since 0.8
 * @version $Rev$
 */
public class UnitDefinition extends AbstractNamedSBase {

  /**
   * Identifier of the (for SBML Level 2) predefined {@link UnitDefinition}
   * {@code area}.
   */
  public static final String            AREA             = "area";
  /**
   * Identifier of the (for SBML Level 3) {@link UnitDefinition}
   * {@code extent}.
   */
  public static final String            EXTENT           = "extent";
  /**
   * Identifier of the (for SBML Level 2) predefined {@link UnitDefinition}
   * {@code length}.
   */
  public static final String            LENGTH           = "length";
  /**
   * The logger for this class.
   */
  private static final transient Logger logger           =
      Logger.getLogger(UnitDefinition.class);
  /**
   * Generated serial version identifier.
   */
  public static final long              serialVersionUID =
      -4705380036260408123L;
  /**
   * Identifier of the (for the SBML Levels 1 and 2) predefined
   * {@link UnitDefinition} {@code substance}.
   */
  public static final String            SUBSTANCE        = "substance";
  /**
   * Identifier of the (for the SBML Levels 1 and 2) predefined
   * {@link UnitDefinition} {@code time}.
   */
  public static final String            TIME             = "time";
  /**
   * Identifier of the (for some SBML Levels 1 and 2) predefined
   * {@link UnitDefinition} {@code volume}.
   */
  public static final String            VOLUME           = "volume";

  /**
   * The suffix used in {@link UnitDefinition} objects that represent a base
   * {@link Unit.Kind} with offset = 0, multiplier = 1, scale = 0, and exponent
   * = 1. Since SBML does not allow that the identifier of a
   * {@link UnitDefinition} equals the name of a base unit, this suffix is used
   * to internally store simple units in form of a composite
   * {@link UnitDefinition}.
   */
  public static final String            BASE_UNIT_SUFFIX = "_base";


  /**
   * Predefined unit for area.
   * 
   * @param level
   * @param version
   * @return
   */
  public static final UnitDefinition area(int level, int version) {
    return getPredefinedUnit(AREA, level, version);
  }


  /**
   * <p>
   * Predicate returning {@code true} or {@code false} depending on
   * whether two UnitDefinition objects are compatible.
   * </p>
   * <p>
   * For the purposes of performing this comparison, two
   * {@link UnitDefinition} objects are considered compatible when they
   * contain compatible list of {@link Unit} objects. This means two
   * {@link UnitDefinition} objects are compatible if both satisfy the method
   * {@link #areEquivalent(UnitDefinition, UnitDefinition)} or one of both has
   * {@link Kind#INVALID} as {@link Unit.Kind}
   * 
   * @param ud1
   *        the first {@link UnitDefinition} object to compare
   * @param ud2
   *        the second {@link UnitDefinition} object to compare
   * @return {@code true} if all the {@link Unit} objects in ud1 are
   *         compatible to the {@link Unit} objects in ud2, {@code false}
   *         otherwise.
   * @see #areIdentical(UnitDefinition, UnitDefinition)
   * @see Unit#areEquivalent(Unit, Unit)
   */
  public static boolean areCompatible(UnitDefinition ud1, UnitDefinition ud2) {
    return areEquivalent(ud1, ud2) || ud2.isInvalid() || ud1.isInvalid();
  }


  /**
   * Checks whether the given {@link UnitDefinition} and the
   * {@link UnitDefinition} or {@link Unit} represented by the given
   * {@link String} are equivalent.
   * 
   * @param ud
   * @param units
   * @return
   * @see #areEquivalent(UnitDefinition, UnitDefinition)
   * @see Unit#areEquivalent(Unit, Unit)
   */
  public static boolean areEquivalent(UnitDefinition ud, String units) {
    UnitDefinition ud2 = ud.getModel().getUnitDefinition(units);
    if (ud2 != null) {
      return areEquivalent(ud, ud2);
    } else if (ud.isUnitKind()
        && Unit.isUnitKind(units, ud.getLevel(), ud.getVersion())) {
      return Unit.areEquivalent(ud.getUnit(0), units);
    }

    return false;
  }


  /**
   * <p>
   * Predicate returning true or false depending on whether two
   * {@link UnitDefinition} objects are equivalent.
   * </p>
   * <p>
   * For the purposes of performing this comparison, two {@link UnitDefinition}
   * objects are considered equivalent when they contain equivalent list of
   * {@link Unit} objects. {@link Unit} objects are in turn considered
   * equivalent if they satisfy the predicate
   * {@link Unit#areEquivalent(Unit, Unit)}. The predicate tests a subset of the
   * objects's attributes.
   * </p>
   * 
   * @param ud1
   *        the first {@link UnitDefinition} object to compare
   * @param ud2
   *        the second {@link UnitDefinition} object to compare
   * @return {@code true} if all the Unit objects in ud1 are equivalent to
   *         the {@link Unit} objects in ud2, {@code false} otherwise.
   * @see #areIdentical(UnitDefinition, UnitDefinition)
   * @see Unit#areEquivalent(Unit, String)
   */
  public static boolean areEquivalent(UnitDefinition ud1, UnitDefinition ud2) {
    UnitDefinition ud1clone = ud1.clone().simplify();
    UnitDefinition ud2clone = ud2.clone().simplify();
    if (ud1clone.getUnitCount() == ud2clone.getUnitCount()) {
      boolean equivalent = true;
      for (int i = 0; i < ud1clone.getUnitCount(); i++) {
        equivalent &=
            Unit.areEquivalent(ud1clone.getUnit(i), ud2clone.getUnit(i));
      }
      return equivalent;
    }
    return false;
  }


  /**
   * <p>
   * Predicate returning {@code true} or {@code false} depending on
   * whether two {@link UnitDefinition} objects are identical.
   * </p>
   * <p>
   * For the purposes of performing this comparison, two {@link UnitDefinition}
   * objects are considered identical when they contain identical lists of
   * {@link Unit} objects. Pairs of {@link Unit} objects in the lists are in
   * turn considered identical if they satisfy the predicate
   * {@link Unit#areIdentical(Unit, Unit)}. The predicate compares every
   * attribute of the {@link Unit} objects.
   * </p>
   * 
   * @param ud1
   *        the first {@link UnitDefinition} object to compare
   * @param ud2
   *        the second {@link UnitDefinition} object to compare
   * @return {@code true} if all the {@link Unit} objects in ud1 are
   *         identical to the {@link Unit} objects of ud2, {@code false}
   *         otherwise.
   */
  public static boolean areIdentical(UnitDefinition ud1, UnitDefinition ud2) {
    UnitDefinition ud1clone = ud1.clone().simplify();
    UnitDefinition ud2clone = ud2.clone().simplify();
    if (ud1clone.getUnitCount() == ud2clone.getUnitCount()) {
      boolean identical = true;
      for (int i = 0; (i < ud1clone.getUnitCount()) && identical; i++) {
        identical &=
            Unit.areIdentical(ud1clone.getUnit(i), ud2clone.getUnit(i));
      }
      return identical;
    }
    return false;
  }


  /**
   * This method returns the predefined unit with the given identifier for the
   * specified level and version combination or null if either for the given
   * combination of level and version there is no such predefined unit or the
   * identifier is not one of those belonging to the group of predefined unit
   * definitions.
   * 
   * @param id
   *        one of the values
   *        <ul>
   *        <li>substance</li>
   *        <li>volume</li>
   *        <li>area</li>
   *        <li>length</li>
   *        <li>time</li>
   *        <li>any of the basic kind</li>
   *        </ul>
   * @param level
   *        a number greater than zero.
   * @param version
   *        a number greater than zero.
   * @return The predefined unit definition with the given identifier for the
   *         specified level version combination or null if no such predefined
   *         unit exists.
   */
  public static final UnitDefinition getPredefinedUnit(String id, int level,
    int version) {

    if (id == null) {
      logger.warn("Cannot create predefined unit object with id = null.");
      return null;
    } else if (!(isPredefined(id, level)
        || (Unit.isUnitKind(id, level, version)))) {
      logger.warn(MessageFormat.format(
        "No such predefined unit ''{0}'' in SBML Level {1,number,integer}.", id,
        level));
      return null;
    }

    id = id.toLowerCase();
    Unit u = new Unit(level, version);

    // explicitly set default values:
    u.initDefaults(2, 4, true);

    if (id.equals(SUBSTANCE)) {
      u.setKind(Kind.MOLE);
    } else if (id.equals(VOLUME)) {
      u.setKind(Kind.LITRE);
    } else if (id.equals(AREA)) {
      u.setKind(Kind.METRE);
      u.setExponent(2d);
    } else if (id.equals(LENGTH)) {
      u.setKind(Kind.METRE);
    } else if (id.equals(TIME)) {
      u.setKind(Kind.SECOND);
    } else {
      Kind kind = null;
      try {
        kind = Kind.valueOf(id.toUpperCase());
      } catch (IllegalArgumentException exc) {
        logger.warn(MessageFormat.format(
          "No such unit kind ''{0}'' in SBML Level {1,number,integer} Version {2,number,integer}",
          id, level, version));
        return null;
      }
      u.setKind(kind);
    }
    if ((level > 1) && (version > 1)) {
      String resource = u.getKind().getUnitOntologyResource();
      if (resource != null) {
        // metaid will be created upon necessity.
        u.addCVTerm(new CVTerm(Qualifier.BQB_IS, resource));
      }
    }
    String name = " unit " + id;
    if (!Unit.isPredefined(id, level)) {
      id += UnitDefinition.BASE_UNIT_SUFFIX;
      name = "Base" + name;
    } else {
      name = "Predefined" + name;
    }
    UnitDefinition ud = new UnitDefinition(id, level, version);
    ud.setName(name);
    ud.addUnit(u);
    return ud;
  }


  /**
   * Test if the given unit is a predefined unit.
   * 
   * @param ud
   * @return
   * @deprecated use {@link #isPredefined()}
   */
  @Deprecated
  public static boolean isBuiltIn(UnitDefinition ud) {
    return isPredefined(ud);
  }


  /**
   * @param name
   * @param level
   * @return
   */
  public static boolean isPredefined(String name, int level) {
    return Unit.isPredefined(name, level);
  }


  /**
   * Test if the given unit is a predefined unit.
   * 
   * @param ud
   * @return
   */
  public static boolean isPredefined(UnitDefinition ud) {
    if (ud.getLevel() > 2) {
      return false;
    }
    if (ud.getUnitCount() == 1) {
      UnitDefinition predef =
          getPredefinedUnit(ud.getId(), ud.getLevel(), ud.getVersion());
      if ((predef != null) && Unit.isPredefined(ud.getId(), ud.getLevel())) {
        return ud.equals(predef);
      }
    }
    return false;
  }


  /**
   * Predefined unit for length.
   * 
   * @param level
   * @param version
   * @return
   */
  public static final UnitDefinition length(int level, int version) {
    return getPredefinedUnit(LENGTH, level, version);
  }


  /**
   * Returns a string that expresses the unit definition represented by this
   * UnitDefinition object.
   * 
   * @param ud
   *        the UnitDefinition object
   * @return a string expressing the unit definition
   */
  public static String printUnits(UnitDefinition ud) {
    return printUnits(ud, false);
  }


  /**
   * Returns a string that expresses the unit definition represented by this
   * UnitDefinition object.
   * 
   * @param ud
   *        the UnitDefinition object
   * @param compact
   *        boolean indicating whether the compact form should be used
   *        (defaults to false)
   * @return a string expressing the unit definition
   */
  public static String printUnits(UnitDefinition ud, boolean compact) {
    StringBuilder sb = new StringBuilder();
    if (ud == null) {
      sb.append("null");
    } else {
      for (int i = 0; i < ud.getUnitCount(); i++) {
        Unit unit = ud.getUnit(i);
        if (i > 0) {
          sb.append('*'); // multiplication dot \u22c5.
        }
        if (compact) {
          sb.append(unit.toString());
        } else {
          sb.append(unit.getKind().getName().toLowerCase());
          sb.append(MessageFormat.format(
            " (exponent = {0}, multiplier = {1}, scale = {2})",
            StringTools.toString(unit.getExponent()),
            StringTools.toString(unit.getMultiplier()), unit.getScale()));
        }
      }
    }
    return sb.toString();
  }


  /**
   * Orders alphabetically the {@link Unit} objects within the
   * {@link #listOfUnits} of a {@link UnitDefinition}.
   * 
   * @param ud
   *        the {@link UnitDefinition} object whose {@link Unit}s are to be
   *        reordered.
   */
  public static void reorder(UnitDefinition ud) {
    if (1 < ud.getUnitCount()) {
      ListOf<Unit> orig = ud.getListOfUnits();
      ListOf<Unit> units = new ListOf<Unit>(ud.getLevel(), ud.getVersion());
      units.setSBaseListType(Type.listOfUnits);
      orig.removeAllTreeNodeChangeListeners();
      units.add(orig.remove(orig.size() - 1));
      int i, j;
      for (i = orig.size() - 1; i >= 0; i--) {
        Unit u = orig.remove(i);
        j = 0;
        while ((j < units.size())
            && (0 < u.getKind().compareTo(units.get(j).getKind()))) {
          j++;
        }
        units.add(j, u);
      }
      ud.setListOfUnits(units);
    }
  }


  /**
   * @param ud
   * @return a simplified version of the given {@link UnitDefinition}. In order
   *         to make sure that the original {@link UnitDefinition} is not
   *         changed, it is cloned before the simplification.
   */
  public static UnitDefinition simplify(UnitDefinition ud) {
    return ud.clone().simplify();
  }


  /**
   * Predefined unit for substance.
   * 
   * @param level
   * @param version
   * @return
   */
  public static final UnitDefinition substance(int level, int version) {
    return getPredefinedUnit(SUBSTANCE, level, version);
  }


  /**
   * Predefined unit for time.
   * 
   * @param level
   * @param version
   * @return
   */
  public static final UnitDefinition time(int level, int version) {
    return getPredefinedUnit(TIME, level, version);
  }


  /**
   * Predefined unit for volume.
   * 
   * @param level
   * @param version
   * @return
   */
  public static final UnitDefinition volume(int level, int version) {
    return getPredefinedUnit(VOLUME, level, version);
  }

  /**
   * Represents the 'listOfUnit' XML sub-element of a UnitDefinition.
   */
  private ListOf<Unit> listOfUnits;


  /**
   * Creates an UnitDefinition instance. By default, the listOfUnit is null.
   */
  public UnitDefinition() {
    super();
  }


  /**
   * @param level
   * @param version
   */
  public UnitDefinition(int level, int version) {
    super(level, version);
  }


  /**
   * @param id
   */
  public UnitDefinition(String id) {
    super(id);
  }


  /**
   * Creates an UnitDefinition instance from an id, level and version. By
   * default, the listOfUnit is null.
   * 
   * @param id
   * @param level
   * @param version
   */
  public UnitDefinition(String id, int level, int version) {
    super(id, level, version);
  }


  /**
   * Creates an UnitDefinition instance from an id, level and version. By
   * default, the listOfUnit is null.
   * 
   * @param id
   * @param name
   * @param level
   * @param version
   */
  public UnitDefinition(String id, String name, int level, int version) {
    super(id, name, level, version);
  }


  /**
   * Creates an UnitDefinition instance from a given UnitDefinition.
   * 
   * @param unitDefinition
   */
  public UnitDefinition(UnitDefinition unitDefinition) {
    super(unitDefinition);
    if (unitDefinition.isSetListOfUnits()) {
      setListOfUnits(unitDefinition.getListOfUnits().clone());
    }
  }


  /**
   * @param unit
   */
  public void addUnit(String unit) {
    addUnit(Unit.Kind.valueOf(unit));
  }


  /**
   * Adds an {@link Unit} to this {@link UnitDefinition}.
   * 
   * @param u
   */
  public void addUnit(Unit u) {
    getListOfUnits().add(u);
  }


  /**
   * Convenient method to add a new unit object with the given kind that will
   * have the same level/version combination than this {@link UnitDefinition}
   * object.
   * 
   * @param kind
   */
  public void addUnit(Unit.Kind kind) {
    addUnit(new Unit(1d, 0, kind, 1d, getLevel(), getVersion()));
  }


  /**
   * Removes all {@link Unit} elements from the list of Units in this object.
   */
  public void clear() {
    getListOfUnits().clear();
  }


  /*
   * (non-Javadoc)
   * @see org.sbml.jsbml.element.AbstractSBase#clone()
   */
  @Override
  public UnitDefinition clone() {
    return new UnitDefinition(this);
  }


  /**
   * This method converts this unit definition to a
   */
  public void convertToSIUnits() {
    UnitDefinition ud[] = new UnitDefinition[getUnitCount()];
    Set<TreeNodeChangeListener> listeners =
        new HashSet<TreeNodeChangeListener>(getListOfTreeNodeChangeListeners());
    removeAllTreeNodeChangeListeners();
    for (int i = ud.length - 1; i >= 0; i--) {
      ud[i] = Unit.convertToSI(removeUnit(i));
    }
    for (UnitDefinition u : ud) {
      getListOfUnits().addAll(u.getListOfUnits());
    }
    simplify();
    addAllChangeListeners(listeners);
  }


  /**
   * Creates a new {@link Unit} instance with the {@link Unit.Kind#INVALID} kind
   * and adds
   * it to this {@link UnitDefinition}.
   * 
   * @return a new {@link Unit} instance with the {@link Unit.Kind#INVALID}
   *         kind.
   * @see #createInvalidUnit()
   */
  public Unit createUnit() {
    return createInvalidUnit();
  }


  /**
   * Creates a new {@link Unit} instance with the {@link Unit.Kind#INVALID} kind
   * and adds
   * it to this {@link UnitDefinition}.
   * 
   * @return a new {@link Unit} instance with the {@link Unit.Kind#INVALID}
   *         kind.
   */
  public Unit createInvalidUnit() {
    return createUnit(Unit.Kind.INVALID);
  }


  /**
   * Creates a new {@link Unit} instance with the given {@link Unit.Kind} and
   * adds
   * it to this {@link UnitDefinition}.
   * 
   * @param kind
   *        the kind to be set in the new Unit.
   * @return a new {@link Unit} instance with the given {@link Unit.Kind}.
   */
  public Unit createUnit(Unit.Kind kind) {
    Unit unit = new Unit(1d, 0, kind, 1d, getLevel(), getVersion());
    addUnit(unit);

    return unit;
  }


  /**
   * Divides this unit definition by the second unit definition.
   * 
   * @param definition
   * @return
   */
  public UnitDefinition divideBy(UnitDefinition definition) {
    // Avoid creation of not needed empty list:
    if (definition.isSetListOfUnits()) {
      for (Unit unit1 : definition.getListOfUnits()) {
        Unit unit = unit1.clone();
        if (!(unit.isDimensionless() || unit.isInvalid())) {
          unit.setExponent(-unit1.getExponent());
        }
        boolean contains = false;
        for (int i = getUnitCount() - 1; (i >= 0) && !contains; i--) {
          Unit u = getUnit(i);
          if (Unit.Kind.areEquivalent(u.getKind(), unit.getKind())
              || u.isDimensionless() || unit.isDimensionless() || u.isInvalid()
              || unit.isInvalid()) {
            if (u.isDimensionless()) {
              Unit.merge(unit, removeUnit(i));
              break;
            } else {
              Unit.merge(u, unit);
              contains = true;
            }
          }
        }
        if (!contains) {
          unit.unsetMetaId();
          addUnit(unit);
        }
      }
    }
    return this;
  }


  /*
   * (non-Javadoc)
   * @see org.sbml.jsbml.AbstractSBase#getAllowsChildren()
   */
  @Override
  public boolean getAllowsChildren() {
    return true;
  }


  /*
   * (non-Javadoc)
   * @see org.sbml.jsbml.AbstractSBase#getChildAt(int)
   */
  @Override
  public TreeNode getChildAt(int index) {
    if (index < 0) {
      throw new IndexOutOfBoundsException(MessageFormat.format(
        resourceBundle.getString("IndexSurpassesBoundsException"), index, 0));
    }
    int count = super.getChildCount(), pos = 0;
    if (index < count) {
      return super.getChildAt(index);
    } else {
      index -= count;
    }
    if (isSetListOfUnits()) {
      if (index == pos) {
        return getListOfUnits();
      }
      pos++;
    }
    throw new IndexOutOfBoundsException(MessageFormat.format(
      resourceBundle.getString("IndexExceedsBoundsException"), index,
      +Math.min(pos, 0)));
  }


  /*
   * (non-Javadoc)
   * @see org.sbml.jsbml.AbstractSBase#getChildCount()
   */
  @Override
  public int getChildCount() {
    int children = super.getChildCount();
    if (isSetListOfUnits()) {
      children++;
    }
    return children;
  }


  /**
   * @return the listOfUnits of this UnitDefinition. Can be empty.
   */
  public ListOf<Unit> getListOfUnits() {
    if (listOfUnits == null) {
      listOfUnits = ListOf.newInstance(this, Unit.class);
      registerChild(listOfUnits);
    }
    return listOfUnits;
  }


  /**
   * @return the number of Unit.
   * @libsbml.deprecated use {@link #getUnitCount()}
   */
  public int getNumUnits() {
    return getUnitCount();
  }


  /**
   * @return the number of Unit.
   */
  public int getUnitCount() {
    return isSetListOfUnits() ? listOfUnits.size() : 0;
  }


  /*
   * (non-Javadoc)
   * @see org.sbml.jsbml.AbstractSBase#getParent()
   */
  @Override
  @SuppressWarnings("unchecked")
  public ListOf<UnitDefinition> getParent() {
    return (ListOf<UnitDefinition>) super.getParent();
  }


  /**
   * Returns a specific Unit instance belonging to this UnitDefinition.
   * 
   * @param i
   *        an integer, the index of the Unit to be returned.
   * @return the ith Unit of this UnitDefinition
   */
  public Unit getUnit(int i) {
    return getListOfUnits().get(i);
  }


  /**
   * This method tests if this unit definition is a predefined unit.
   * 
   * @return
   * @deprecated use {@link #isPredefined()}
   */
  @Deprecated
  public boolean isBuiltIn() {
    return isBuiltIn(this);
  }


  /*
   * (non-Javadoc)
   * @see org.sbml.jsbml.NamedSBase#isIdMandatory()
   */
  @Override
  public boolean isIdMandatory() {
    return true;
  }


  /**
   * This method checks, if this UnitDefinition only contains Invalid as
   * {@link Unit.Kind}.
   * 
   * @return
   */
  public boolean isInvalid() {
    UnitDefinition ud = clone().simplify();

    if (ud.getUnitCount() == 1) {
      return ud.getUnit(0).isInvalid();
    }

    return false;

  }


  /**
   * This method tests if this unit definition is a predefined unit.
   * 
   * @return
   */
  public boolean isPredefined() {
    return isPredefined(this);
  }


  /**
   * @return {@code true} if the listOfUnits is not null and not empty.
   */
  public boolean isSetListOfUnits() {
    return (listOfUnits != null) && (listOfUnits.size() > 0);
  }


  /**
   * Convenient method to test whether this {@link UnitDefinition} contains
   * exactly one {@link Unit} that itself represents a {@link Kind}, i.e.,
   * multiplier = 1, exponent = 1, scale = 1. Note that this method requires
   * the level and version attributes of this {@link UnitDefinition} to be
   * set.
   * 
   * @return
   */
  public boolean isUnitKind() {
    if (getUnitCount() == 1) {
      return Unit.isUnitKind(getUnit(0).getKind(), getLevel(), getVersion());
    }
    return false;
  }


  /**
   * @return {@code true} if this UnitDefinition is a variant of Area
   */
  public boolean isVariantOfArea() {
    if (isSetListOfUnits()) {
      UnitDefinition ud = this.simplify();

      if (ud.getNumChildren() == 1) {
        Unit unit = ud.getUnit(0);
        return unit.isVariantOfArea();
      }
    }
    return false;
  }


  /**
   * Convenience function for testing if a given unit definition is a variant
   * of the predefined unit identifier 'dimensionless'.
   * 
   * @return {@code true} if this UnitDefinition is a variant of the predefined
   *         unit
   *         dimensionless; false otherwise.
   */
  public boolean isVariantOfDimensionless() {
    if (isSetListOfUnits()) {
      UnitDefinition ud = this.simplify();

      // if after the simplify() call no more units exists, it's dimensionless
      if (ud.getNumChildren() == 0) {
        return true;
      } else if (ud.getNumChildren() == 1) {
        return ud.getUnit(0).isDimensionless();
      }

      return false;
    }
    // If no listOfUnits is set, it's technically dimensionless
    return true;
  }


  /**
   * Convenience function for testing if a given unit definition is a variant
   * of the predefined unit identifier 'length'.
   * 
   * @return {@code true} if this UnitDefinition is a variant of the predefined
   *         unit
   *         length, meaning metres with only arbitrary variations in scale or
   *         multiplier values; false otherwise.
   */
  public boolean isVariantOfLength() {
    if (isSetListOfUnits()) {
      UnitDefinition ud = this.simplify();

      if (ud.getNumChildren() == 1) {
        Unit unit = ud.getUnit(0);
        return unit.isVariantOfLength();
      }
    }
    return false;
  }
  
  /**
   * Convenience function for testing if a given unit definition is a variant
   * of the predefined unit identifier 'length'.
   * 
   * @return {@code true} if this UnitDefinition is a variant of the predefined
   *         unit
   *         length, meaning metres with only arbitrary variations in scale or
   *         multiplier values; false otherwise.
   */
  public boolean isVariantOfMass() {
    if (isSetListOfUnits()) {
      UnitDefinition ud = this.simplify();

      if (ud.getNumChildren() == 1) {
        Unit unit = ud.getUnit(0);
        return unit.isVariantOfMass();
      }
    }
    return false;
  }

  /**
   * Convenience function for testing if a given unit definition is a variant
   * of the predefined unit identifier 'substance'.
   * 
   * @return {@code true} if this UnitDefinition is a variant of the predefined
   *         unit
   *         substance, meaning moles or items (and grams or kilograms from
   *         SBML Level 2 Version 2 onwards) with only arbitrary variations in
   *         scale or multiplier values; false otherwise.
   */
  public boolean isVariantOfSubstance() {
    if (isSetListOfUnits()) {
      UnitDefinition ud = this.simplify();

      if (ud.getNumChildren() == 1) {
        Unit unit = ud.getUnit(0);
        return unit.isVariantOfSubstance();
      }
    }
    return false;
  }


  /**
   * @return
   */
  public boolean isVariantOfSubstancePerArea() {
    if (isSetListOfUnits()) {
      UnitDefinition ud = this.simplify();

      if (ud.getNumChildren() == 2) {
        if (ud.getUnit(0).isVariantOfSubstance()) {
          Unit two = ud.getUnit(1).clone();
          two.setExponent(-two.getExponent());
          return two.isVariantOfArea();
        } else if (ud.getUnit(1).isVariantOfSubstance()) {
          Unit one = ud.getUnit(0).clone();
          one.setExponent(-one.getExponent());
          return one.isVariantOfArea();
        }
      }
    }
    return false;
  }


  /**
   * @return {@code true} if this UnitDefinition is a variant of substance per
   *         length.
   */
  public boolean isVariantOfSubstancePerLength() {
    if (isSetListOfUnits()) {
      UnitDefinition ud = this.simplify();

      if (ud.getNumChildren() == 2) {
        Unit unit = ud.getUnit(0);
        Unit unit2 = ud.getUnit(1);

        if (unit.isVariantOfSubstance()) {
          Unit two = unit2.clone();
          two.setExponent(-two.getExponent());
          return two.isVariantOfLength();
        } else if (unit2.isVariantOfSubstance()) {
          Unit one = unit.clone();
          one.setExponent(-one.getExponent());
          return one.isVariantOfLength();
        }
      }
    }
    return false;
  }


  /**
   * @return
   */
  public boolean isVariantOfSubstancePerTime() {
    if (isSetListOfUnits()) {
      UnitDefinition ud = this.simplify();

      if (ud.getNumChildren() == 2) {
        Unit unit1 = ud.getUnit(0);
        Unit unit2 = ud.getUnit(1);
        if (unit1.isVariantOfSubstance()) {
          Unit two = unit2.clone();
          two.setExponent(-two.getExponent());
          return two.isVariantOfTime();
        } else if (unit2.isVariantOfSubstance()) {
          Unit one = unit1.clone();
          one.setExponent(-one.getExponent());
          return one.isVariantOfTime();
        }
      }
    }
    return false;
  }


  /**
   * @return {@code true} if this UnitDefinition is a variant of substance per
   *         volume.
   */
  public boolean isVariantOfSubstancePerVolume() {
    if (isSetListOfUnits()) {
      UnitDefinition ud = this.simplify();

      if (ud.getNumChildren() == 2) {
        Unit unit = ud.getUnit(0);
        Unit unit2 = ud.getUnit(1);
        if (unit.isVariantOfSubstance()) {
          Unit two = unit2.clone();
          two.setExponent(-two.getExponent());
          return two.isVariantOfVolume();
        } else if (unit2.isVariantOfSubstance()) {
          Unit one = unit.clone();
          one.setExponent(-one.getExponent());
          return one.isVariantOfVolume();
        }
      }
    }
    return false;
  }


  /**
   * Convenience function for testing if a given unit definition is a variant
   * of the predefined unit identifier 'time'.
   * 
   * @return {@code true} if this {@link UnitDefinition} is a variant of
   *         the predefined unit time, meaning second with only arbitrary
   *         variations in scale or multiplier values; {@code false}
   *         otherwise.
   */
  public boolean isVariantOfTime() {
    if (isSetListOfUnits()) {
      UnitDefinition ud = this.simplify();

      if (ud.getNumChildren() == 1) {
        Unit unit = ud.getUnit(0);
        return unit.isVariantOfTime();
      }
    }
    return false;
  }


  /**
   * Convenience function for testing if a given unit definition is a variant
   * of the predefined unit identifier 'volume'.
   * 
   * @return {@code true} if this {@link UnitDefinition} is a variant of
   *         the predefined unit volume, meaning litre or cubic metre with
   *         only arbitrary variations in scale or multiplier values;
   *         {@code false} otherwise.
   */
  public boolean isVariantOfVolume() {
    if (isSetListOfUnits()) {
      UnitDefinition ud = this.simplify();
      if (ud.getNumChildren() == 1) {
        Unit unit = ud.getUnit(0);
        return unit.isVariantOfVolume();
      }
    }
    return false;
  }


  /**
   * Multiplies this unit with the given unit definition, i.e., adds a clone
   * of each unit object in the list of units of the given definition to the
   * list of this unit.
   * 
   * @param definition
   * @return
   */
  public UnitDefinition multiplyWith(UnitDefinition definition) {
    // Avoid creation of not needed empty list:
    if (definition.isSetListOfUnits()) {
      for (Unit unit : definition.getListOfUnits()) {
        boolean contains = false;
        for (int i = getUnitCount() - 1; (i >= 0) && !contains; i--) {
          Unit u = getUnit(i);
          if (Unit.Kind.areEquivalent(u.getKind(), unit.getKind())
              || u.isDimensionless() || unit.isDimensionless() || u.isInvalid()
              || unit.isInvalid()) {
            if (u.isDimensionless()) {
              unit = unit.clone();
              Unit.merge(unit, removeUnit(i));
              break;
            } else {
              Unit.merge(u, unit);
              contains = true;
            }
          }
        }
        if (!contains) {
          Unit u = unit.clone();
          u.unsetMetaId();
          addUnit(u);
        }
      }
    }
    return this;
  }


  /**
   * Raises this unit definition by the power of the given exponent, i.e., the
   * exponents of every unit contained by this unit definition are multiplied
   * with the given exponent.
   * 
   * @param exponent
   * @return a pointer to this {@link UnitDefinition}.
   */
  public UnitDefinition raiseByThePowerOf(double exponent) {
    if (isSetListOfUnits()) {
      Unit u;
      for (int i = listOfUnits.size() - 1; i >= 0; i--) {
        u = listOfUnits.get(i);
        u.setExponent(u.getExponent() * exponent);
        if (u.getExponent() == 0d) {
          listOfUnits.remove(i);
        }
      }
    }
    return this;
  }


  /**
   * Removes the nth {@link Unit} object from this {@link UnitDefinition} object
   * and returns a
   * pointer to it.
   * The caller owns the returned object and is responsible for deleting it.
   * 
   * @param i
   *        the index of the Unit object to remove
   * @return the {@link Unit} object removed. As mentioned above, the caller
   *         owns the
   *         returned item. {@code null} is returned if the given index is out
   *         of
   *         range.
   */
  public Unit removeUnit(int i) {
    if (isSetListOfUnits()) {
      // Note that ListOf will already notify listeners.
      Unit u = listOfUnits.remove(i);
      return u;
    }
    return null;
  }


  /*
   * (non-Javadoc)
   * @see org.sbml.jsbml.AbstractNamedSBase#setId(java.lang.String)
   */
  @Override
  public void setId(String id) {
    // This test should be performed in order to ensure valid identifiers
    // for Units:
    ValuePair<Integer, Integer> lv = getLevelAndVersion();
    if ((0 <= lv.compareTo(Integer.valueOf(2), Integer.valueOf(3)))
        && Unit.Kind.isValidUnitKindString(id, lv.getL().intValue(),
          lv.getV().intValue())) {
      throw new IllegalArgumentException(MessageFormat.format(
        "Cannot use the name {0} of a unit base kind as an identifier for a UnitDefinition.",
        id));
    }
    super.setId(id);
  }


  /**
   * Sets the {@link #listOfUnits} of this {@link UnitDefinition}.
   * Automatically sets the parent SBML object of the list to this
   * {@link UnitDefinition} instance.
   * 
   * @param listOfUnits
   */
  public void setListOfUnits(ListOf<Unit> listOfUnits) {
    unsetListOfUnits();
    this.listOfUnits = listOfUnits;
    if ((this.listOfUnits != null)
        && (this.listOfUnits.getSBaseListType() != ListOf.Type.listOfUnits)) {
      this.listOfUnits.setSBaseListType(ListOf.Type.listOfUnits);
    }
    registerChild(this.listOfUnits);
  }


  /**
   * Simplifies the {@link UnitDefinition} so that any {@link Unit} objects
   * occurring within the {@link #listOfUnits} occurs only once. {@link Unit}s
   * of {@link Kind} {@link Kind#INVALID} are treated like
   * {@link Kind#DIMENSIONLESS} units and will therefore tend to disappear by
   * merging with other units.
   * 
   * @return a pointer to the simplified {@link UnitDefinition}.
   */
  public UnitDefinition simplify() {
    if (isSetListOfUnits()) {
      reorder(this);
      Unit u, s;
      // Merge units with equivalent or similar kinds if possible:
      for (int i = getUnitCount() - 2; i >= 0; i--) {
        u = getUnit(i); // current unit
        s = getUnit(i + 1); // successor unit
        if (Unit.Kind.areEquivalent(u.getKind(), s.getKind())
            || u.isDimensionless() || s.isDimensionless() || u.isInvalid()
            || s.isInvalid()) {
          if (s.isDimensionless()) {
            Unit.merge(u, removeUnit(i + 1));
          } else {
            Unit.merge(s, removeUnit(i));
          }
        }
      }

      // Remove units that have become dimensionless by merging with subsequent
      // units
      while ((getUnitCount() > 1)
          && (getUnit(0).getKind().equals(Kind.DIMENSIONLESS))) {
        u = removeUnit(0);
        Unit.merge(getUnit(0), u);
      }

      // TODO: Reorder all units first to have all those with a positive
      // exponent in the front!

      // Shift scales and multipliers to the front if possible:
      for (int i = getUnitCount() - 2; i >= 0; i--) {
        u = getUnit(i); // current unit
        s = getUnit(i + 1); // successor unit
        if (!Unit.Kind.areEquivalent(u.getKind(), s.getKind())
            && !u.isDimensionless() && !s.isDimensionless() && !u.isInvalid()
            && !s.isInvalid()) {
          // double m1 = u.getMultiplier();
          // double m2 = s.getMultiplier();
          int s1 = u.getScale();
          int s2 = s.getScale();
          double e1 = u.getExponent();
          double e2 = s.getExponent();
          double p1 = s1 * e1;
          double p2 = s2 * e2;
          // Try re-scaling by merging the scale of the second unit into the
          // first unit:
          if ((Math.signum(p1) != Math.signum(p2)) && (e1 != 0d)) {
            double newScale = s1 + p2 / e1;
            if (((i > 1) || ((s1 != 0) && (s2 != 0)))
                && (newScale - ((int) newScale) == 0)) {
              /*
               * Only re-scale if we can obtain an integer and if there is more
               * than two units in the list (otherwise it is not necessary to
               * simplify these units), i.e., loss-free rounding.
               */
              u.setScale((int) newScale);
              s.setScale(0);
            }
          }
          /*
           * Better do not try to remove the multiplier from the second unit
           * because this can lead to very strange numbers. Often multipliers
           * are strictly bound to one unit, for instance, 3600 * second (which
           * is hour). When shifting the multiplier to the next unit in the
           * front, the result might become very strange.
           */
        }
      }
    }
    return this;
  }

<<<<<<< HEAD
=======

  /*
   * (non-Javadoc)
   * @see org.sbml.jsbml.AbstractNamedSBase#toString()
   */
  @Override
  public String toString() {
    if (isSetName()) {
      return getName();
    }
    return isSetListOfUnits() ? printUnits(this, true) : super.toString();
  }


>>>>>>> 8da45569
  /**
   * Removes the {@link #listOfUnits} from this {@link UnitDefinition} and
   * notifies all registered instances of {@link TreeNodeChangeListener}.
   * 
   * @return {@code true} if calling this method lead to a change in this
   *         data structure.
   */
  public boolean unsetListOfUnits() {
    if (listOfUnits != null) {
      ListOf<Unit> oldListOfUnits = listOfUnits;
      listOfUnits = null;
      oldListOfUnits.fireNodeRemovedEvent();
      return true;
    }
    return false;
  }

}<|MERGE_RESOLUTION|>--- conflicted
+++ resolved
@@ -1361,8 +1361,6 @@
     return this;
   }
 
-<<<<<<< HEAD
-=======
 
   /*
    * (non-Javadoc)
@@ -1377,7 +1375,6 @@
   }
 
 
->>>>>>> 8da45569
   /**
    * Removes the {@link #listOfUnits} from this {@link UnitDefinition} and
    * notifies all registered instances of {@link TreeNodeChangeListener}.
