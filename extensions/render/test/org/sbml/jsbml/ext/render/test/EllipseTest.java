--- conflicted
+++ resolved
@@ -46,10 +46,7 @@
   @Test
   public void testEvents() {
     Ellipse ellipse = new Ellipse();
-<<<<<<< HEAD
-=======
     new RelAbsVector("50-30%");
->>>>>>> 8eb20518
     ellipse.setCx(new RelAbsVector("50-30%"));
     StringBuffer change = new StringBuffer();
     String ARROW = " -> ";
@@ -69,14 +66,6 @@
     ellipse.addTreeNodeChangeListener(listener);
     // Initially: nothing changed
     assertEquals("", change.toString());
-<<<<<<< HEAD
-    ellipse.setCx(new RelAbsVector("70-30%"));
-    String expected = new RelAbsVector("50-30%") + ARROW + new RelAbsVector("70-30%");
-    assertEquals(expected, change.toString());
-    ellipse.getCx().setAbsoluteValue(10d);
-    expected = new RelAbsVector("70-30%") + ARROW + new RelAbsVector("10-30%");
-    assertEquals(expected, change.toString());
-=======
     
     // This trivially should produce a property-change-event
     ellipse.setCx(new RelAbsVector("70-30%"));
@@ -89,7 +78,6 @@
     // I.e. No change-event was registered!
     assertEquals(expected, change.toString());
     
->>>>>>> 8eb20518
   }
   
   
