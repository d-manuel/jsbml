--- conflicted
+++ resolved
@@ -20,22 +20,11 @@
  */
 package org.sbml.jsbml.ext.render;
 
-<<<<<<< HEAD
-import java.beans.PropertyChangeEvent;
-=======
->>>>>>> 8eb20518
 import java.util.Locale;
 import java.util.Map;
 
-import javax.swing.tree.TreeNode;
-
 import org.sbml.jsbml.PropertyUndefinedError;
 import org.sbml.jsbml.util.StringTools;
-<<<<<<< HEAD
-import org.sbml.jsbml.util.TreeNodeChangeListener;
-import org.sbml.jsbml.util.TreeNodeRemovedEvent;
-=======
->>>>>>> 8eb20518
 
 /**
  * Encodes an ellipse.
@@ -56,7 +45,6 @@
    * 
    */
   protected RelAbsVector cx;
-<<<<<<< HEAD
   /**
    * 
    */
@@ -74,25 +62,6 @@
    */
   protected RelAbsVector ry;
   /**
-=======
-  /**
-   * 
-   */
-  protected RelAbsVector cy;
-  /**
-   * 
-   */
-  protected RelAbsVector cz;
-  /**
-   * 
-   */
-  protected RelAbsVector rx;
-  /**
-   * 
-   */
-  protected RelAbsVector ry;
-  /**
->>>>>>> 8eb20518
    * Optional: Ratio of width to height
    */
   protected Double ratio;
@@ -246,33 +215,6 @@
   public void setCx(RelAbsVector cx) {
     RelAbsVector oldCx = this.cx;
     this.cx = cx;
-    
-    // TODO: Example: like this, the Ellipse would notify its listeners about
-    // changes to its RelAbsVectors. Should this be added or should users be
-    // instructed to listen to the RelAbsVectors/not use
-    // getCx().setAbsoluteValue(...)?
-    if(oldCx != null)
-      oldCx.removeAllTreeNodeChangeListeners();
-    if(cx != null) {
-      this.cx.addTreeNodeChangeListener(new TreeNodeChangeListener() {
-        @Override
-        public void propertyChange(PropertyChangeEvent evt) {
-          RelAbsVector old = ((RelAbsVector) evt.getSource()).clone();
-          switch(evt.getPropertyName()) {
-          case RenderConstants.absoluteValue:
-            old.setAbsoluteValue((double) evt.getOldValue());
-            break;
-          case RenderConstants.relativeValue:
-            old.setRelativeValue((double) evt.getOldValue());
-            break;
-          }
-          firePropertyChange(RenderConstants.cx, old, (RelAbsVector) evt.getSource());
-        }
-        
-        public void nodeAdded(TreeNode node) {}
-        public void nodeRemoved(TreeNodeRemovedEvent event) {}
-      });
-    }
     firePropertyChange(RenderConstants.cx, oldCx, this.cx);
   }
 
@@ -327,10 +269,7 @@
   public boolean unsetCy() {
     if (isSetCy()) {
       RelAbsVector oldCy = cy;
-<<<<<<< HEAD
-=======
       
->>>>>>> 8eb20518
       cy = null;
       firePropertyChange(RenderConstants.cy, oldCy, cy);
       return true;
@@ -374,10 +313,7 @@
   public boolean unsetCz() {
     if (isSetCz()) {
       RelAbsVector oldCz = cz;
-<<<<<<< HEAD
-=======
-
->>>>>>> 8eb20518
+
       cz = null;
       firePropertyChange(RenderConstants.cz, oldCz, cz);
       return true;
