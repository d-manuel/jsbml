--- conflicted
+++ resolved
@@ -34,29 +34,18 @@
 import java.util.List;
 import java.util.Vector;
 
-<<<<<<< HEAD
-import org.sbml.jsbml.ASTNode;
-import org.sbml.jsbml.ASTNodeCompiler;
-import org.sbml.jsbml.Compartment;
-import org.sbml.jsbml.FunctionDefinition;
-import org.sbml.jsbml.NamedSBase;
-import org.sbml.jsbml.SpeciesReference;
-=======
 import org.sbml.jsbml.element.ASTNode;
 import org.sbml.jsbml.element.ASTNodeCompiler;
 import org.sbml.jsbml.element.Compartment;
 import org.sbml.jsbml.element.FunctionDefinition;
 import org.sbml.jsbml.element.NamedSBase;
 import org.sbml.jsbml.element.SpeciesReference;
->>>>>>> 0ac1bd39
 
 /**
  * @author Andreas Dr&auml;ger
  * 
  */
 public class TextFormula extends StringTools implements ASTNodeCompiler {
-<<<<<<< HEAD
-=======
 
 	/**
 	 * Basic method which links several elements with a mathematical operator.
@@ -79,7 +68,6 @@
 			append(equation, op, vsb.get(count));
 		return equation;
 	}
->>>>>>> 0ac1bd39
 
 	/**
 	 * 
@@ -243,23 +231,8 @@
 	 * 
 	 * @see org.sbml.jsbml.ASTNodeCompiler#abs(org.sbml.jsbml.ASTNode)
 	 */
-<<<<<<< HEAD
-	private static final StringBuffer arith(char operator, Object... elements) {
-		List<Object> vsb = new Vector<Object>();
-		for (Object sb : elements)
-			if (sb != null && sb.toString().length() > 0)
-				vsb.add(sb);
-		StringBuffer equation = new StringBuffer();
-		if (vsb.size() > 0)
-			equation.append(vsb.get(0));
-		Character op = Character.valueOf(operator);
-		for (int count = 1; count < vsb.size(); count++)
-			append(equation, op, vsb.get(count));
-		return equation;
-=======
 	public String abs(ASTNode node) {
 		return function("abs", node);
->>>>>>> 0ac1bd39
 	}
 
 	/*
@@ -944,714 +917,4 @@
 	public String unknownASTNode() {
 		return Character.toString('?');
 	}
-
-	/*
-	 * (non-Javadoc)
-	 * 
-	 * @see org.sbml.jsbml.ASTNodeCompiler#abs(org.sbml.jsbml.ASTNode)
-	 */
-	public String abs(ASTNode node) {
-		return function("abs", node);
-	}
-
-	/*
-	 * (non-Javadoc)
-	 * 
-	 * @see org.sbml.jsbml.ASTNodeCompiler#arccos(org.sbml.jsbml.ASTNode)
-	 */
-	public String arccos(ASTNode node) {
-		return function("arccos", node);
-	}
-
-	/*
-	 * (non-Javadoc)
-	 * 
-	 * @see org.sbml.jsbml.ASTNodeCompiler#arccosh(org.sbml.jsbml.ASTNode)
-	 */
-	public String arccosh(ASTNode node) {
-		return function("arccos", node);
-	}
-
-	/*
-	 * (non-Javadoc)
-	 * 
-	 * @see org.sbml.jsbml.ASTNodeCompiler#arccot(org.sbml.jsbml.ASTNode)
-	 */
-	public String arccot(ASTNode node) {
-		return function("arccot", node);
-	}
-
-	/*
-	 * (non-Javadoc)
-	 * 
-	 * @see org.sbml.jsbml.ASTNodeCompiler#arccoth(org.sbml.jsbml.ASTNode)
-	 */
-	public String arccoth(ASTNode node) {
-		return function("arccoth", node);
-	}
-
-	/*
-	 * (non-Javadoc)
-	 * 
-	 * @see org.sbml.jsbml.ASTNodeCompiler#arccsc(org.sbml.jsbml.ASTNode)
-	 */
-	public String arccsc(ASTNode node) {
-		return function("arccsc", node);
-	}
-
-	/*
-	 * (non-Javadoc)
-	 * 
-	 * @see org.sbml.jsbml.ASTNodeCompiler#arccsch(org.sbml.jsbml.ASTNode)
-	 */
-	public String arccsch(ASTNode node) {
-		return function("arccsch", node);
-	}
-
-	/*
-	 * (non-Javadoc)
-	 * 
-	 * @see org.sbml.jsbml.ASTNodeCompiler#arcsec(org.sbml.jsbml.ASTNode)
-	 */
-	public String arcsec(ASTNode node) {
-		return function("arcsec", node);
-	}
-
-	/*
-	 * (non-Javadoc)
-	 * 
-	 * @see org.sbml.jsbml.ASTNodeCompiler#arcsech(org.sbml.jsbml.ASTNode)
-	 */
-	public String arcsech(ASTNode node) {
-		return function("arcsech", node);
-	}
-
-	/*
-	 * (non-Javadoc)
-	 * 
-	 * @see org.sbml.jsbml.ASTNodeCompiler#arcsin(org.sbml.jsbml.ASTNode)
-	 */
-	public String arcsin(ASTNode node) {
-		return function("arcsin", node);
-	}
-
-	/*
-	 * (non-Javadoc)
-	 * 
-	 * @see org.sbml.jsbml.ASTNodeCompiler#arcsinh(org.sbml.jsbml.ASTNode)
-	 */
-	public String arcsinh(ASTNode node) {
-		return function("arcsinh", node);
-	}
-
-	/*
-	 * (non-Javadoc)
-	 * 
-	 * @see org.sbml.jsbml.ASTNodeCompiler#arctan(org.sbml.jsbml.ASTNode)
-	 */
-	public String arctan(ASTNode node) {
-		return function("arctan", node);
-	}
-
-	/*
-	 * (non-Javadoc)
-	 * 
-	 * @see org.sbml.jsbml.ASTNodeCompiler#arctanh(org.sbml.jsbml.ASTNode)
-	 */
-	public String arctanh(ASTNode node) {
-		return function("arctanh", node);
-	}
-
-	/*
-	 * (non-Javadoc)
-	 * 
-	 * @see org.sbml.jsbml.ASTNodeCompiler#ceiling(org.sbml.jsbml.ASTNode)
-	 */
-	public String ceiling(ASTNode node) {
-		return function("ceil", node);
-	}
-
-	/*
-	 * (non-Javadoc)
-	 * 
-	 * @see org.sbml.jsbml.ASTNodeCompiler#compile(org.sbml.jsbml.Compartment)
-	 */
-	public String compile(Compartment c) {
-		return c.getId();
-	}
-
-	/*
-	 * (non-Javadoc)
-	 * 
-	 * @see org.sbml.jsbml.ASTNodeCompiler#compile(double)
-	 */
-	public String compile(double real) {
-		return toString(real);
-	}
-
-	/*
-	 * (non-Javadoc)
-	 * 
-	 * @see org.sbml.jsbml.ASTNodeCompiler#compile(int)
-	 */
-	public String compile(int integer) {
-		return Integer.toString(integer);
-	}
-
-	/*
-	 * (non-Javadoc)
-	 * 
-	 * @see org.sbml.jsbml.ASTNodeCompiler#compile(org.sbml.jsbml.NamedSBase)
-	 */
-	public String compile(NamedSBase variable) {
-		return variable.getId();
-	}
-
-	/*
-	 * (non-Javadoc)
-	 * 
-	 * @see org.sbml.jsbml.ASTNodeCompiler#compile(java.lang.String)
-	 */
-	public String compile(String name) {
-		return name;
-	}
-
-	/*
-	 * (non-Javadoc)
-	 * 
-	 * @see org.sbml.jsbml.ASTNodeCompiler#cos(org.sbml.jsbml.ASTNode)
-	 */
-	public String cos(ASTNode node) {
-		return function("cos", node);
-	}
-
-	/*
-	 * (non-Javadoc)
-	 * 
-	 * @see org.sbml.jsbml.ASTNodeCompiler#cosh(org.sbml.jsbml.ASTNode)
-	 */
-	public String cosh(ASTNode node) {
-		return function("cosh", node);
-	}
-
-	/*
-	 * (non-Javadoc)
-	 * 
-	 * @see org.sbml.jsbml.ASTNodeCompiler#cot(org.sbml.jsbml.ASTNode)
-	 */
-	public String cot(ASTNode node) {
-		return function("cot", node);
-	}
-
-	/*
-	 * (non-Javadoc)
-	 * 
-	 * @see org.sbml.jsbml.ASTNodeCompiler#coth(org.sbml.jsbml.ASTNode)
-	 */
-	public String coth(ASTNode node) {
-		return function("coth", node);
-	}
-
-	/*
-	 * (non-Javadoc)
-	 * 
-	 * @see org.sbml.jsbml.ASTNodeCompiler#csc(org.sbml.jsbml.ASTNode)
-	 */
-	public String csc(ASTNode node) {
-		return function("csc", node);
-	}
-
-	/*
-	 * (non-Javadoc)
-	 * 
-	 * @see org.sbml.jsbml.ASTNodeCompiler#csch(org.sbml.jsbml.ASTNode)
-	 */
-	public String csch(ASTNode node) {
-		return function("csch", node);
-	}
-
-	/*
-	 * (non-Javadoc)
-	 * 
-	 * @see org.sbml.jsbml.ASTNodeCompiler#exp(org.sbml.jsbml.ASTNode)
-	 */
-	public String exp(ASTNode node) {
-		return function("exp", node);
-	}
-
-	/*
-	 * (non-Javadoc)
-	 * 
-	 * @see org.sbml.jsbml.ASTNodeCompiler#factorial(org.sbml.jsbml.ASTNode)
-	 */
-	public String factorial(ASTNode node) {
-		return append(brackets(node.compile(this)), Character.valueOf('!'))
-				.toString();
-	}
-
-	/*
-	 * (non-Javadoc)
-	 * 
-	 * @see org.sbml.jsbml.ASTNodeCompiler#floor(org.sbml.jsbml.ASTNode)
-	 */
-	public String floor(ASTNode node) {
-		return function("floor", node);
-	}
-
-	/*
-	 * (non-Javadoc)
-	 * 
-	 * @see org.sbml.jsbml.ASTNodeCompiler#frac(org.sbml.jsbml.ASTNode,
-	 * org.sbml.jsbml.ASTNode)
-	 */
-	public String frac(ASTNode left, ASTNode right) {
-		String numerator = checkBrackets(left);
-		String denominator = checkBrackets(right);
-		return concat(numerator, Character.valueOf('/'), denominator)
-				.toString();
-	}
-
-	/*
-	 * (non-Javadoc)
-	 * 
-	 * @see org.sbml.jsbml.ASTNodeCompiler#frac(int, int)
-	 */
-	public String frac(int numerator, int denominator) {
-		return concat(
-				numerator < 0 ? brackets(compile(numerator))
-						: compile(numerator),
-				Character.valueOf('/'),
-				denominator < 0 ? brackets(compile(denominator))
-						: compile(denominator)).toString();
-	}
-
-	/*
-	 * (non-Javadoc)
-	 * 
-	 * @see org.sbml.jsbml.ASTNodeCompiler#function(org.sbml.jsbml.NamedSBase,
-	 * org.sbml.jsbml.ASTNode[])
-	 */
-	public String function(FunctionDefinition func, ASTNode... nodes) {
-		return function(func.getName(), nodes);
-	}
-
-	/*
-	 * (non-Javadoc)
-	 * 
-	 * @see org.sbml.jsbml.ASTNodeCompiler#functionDelay(java.lang.String)
-	 */
-	public String functionDelay(String delay) {
-		return delay;
-	}
-
-	/*
-	 * (non-Javadoc)
-	 * 
-	 * @see org.sbml.jsbml.ASTNodeCompiler#getConstantE()
-	 */
-	public String getConstantE() {
-		return Character.toString('e');
-	}
-
-	/*
-	 * (non-Javadoc)
-	 * 
-	 * @see org.sbml.jsbml.ASTNodeCompiler#getConstantFalse()
-	 */
-	public String getConstantFalse() {
-		return Boolean.toString(false);
-	}
-
-	/*
-	 * (non-Javadoc)
-	 * 
-	 * @see org.sbml.jsbml.ASTNodeCompiler#getConstantPi()
-	 */
-	public String getConstantPi() {
-		return "pi";
-	}
-
-	/*
-	 * (non-Javadoc)
-	 * 
-	 * @see org.sbml.jsbml.ASTNodeCompiler#getConstantTrue()
-	 */
-	public String getConstantTrue() {
-		return Boolean.toString(true);
-	}
-
-	/*
-	 * (non-Javadoc)
-	 * 
-	 * @see org.sbml.jsbml.ASTNodeCompiler#getNegativeInfinity()
-	 */
-	public String getNegativeInfinity() {
-		return Double.toString(Double.NEGATIVE_INFINITY);
-	}
-
-	/*
-	 * (non-Javadoc)
-	 * 
-	 * @see org.sbml.jsbml.ASTNodeCompiler#getPositiveInfinity()
-	 */
-	public String getPositiveInfinity() {
-		return Double.toString(Double.POSITIVE_INFINITY);
-	}
-
-	/*
-	 * (non-Javadoc)
-	 * 
-	 * @see org.sbml.jsbml.ASTNodeCompiler#lambda(org.sbml.jsbml.ASTNode[])
-	 */
-	public String lambda(ASTNode... nodes) {
-		StringBuffer lambda = new StringBuffer();
-		for (int i = 0; i < nodes.length; i++) {
-			if (i > 0)
-				lambda.append(", ");
-			lambda.append(nodes[i].compile(this));
-		}
-		return brackets(lambda).toString();
-	}
-
-	/*
-	 * (non-Javadoc)
-	 * 
-	 * @see org.sbml.jsbml.ASTNodeCompiler#ln(org.sbml.jsbml.ASTNode)
-	 */
-	public String ln(ASTNode node) {
-		return function("log", node);
-	}
-
-	/*
-	 * (non-Javadoc)
-	 * 
-	 * @see org.sbml.jsbml.ASTNodeCompiler#log(org.sbml.jsbml.ASTNode)
-	 */
-	public Object log(ASTNode node) {
-		return function("log", node);
-	}
-
-	/*
-	 * (non-Javadoc)
-	 * 
-	 * @see org.sbml.jsbml.ASTNodeCompiler#log(org.sbml.jsbml.ASTNode,
-	 * org.sbml.jsbml.ASTNode)
-	 */
-	public String log(ASTNode left, ASTNode right) {
-		return function("log", left, right);
-	}
-
-	/*
-	 * (non-Javadoc)
-	 * 
-	 * @see org.sbml.jsbml.ASTNodeCompiler#logicalAND(org.sbml.jsbml.ASTNode[])
-	 */
-	public String logicalAND(ASTNode... nodes) {
-		return logicalOperation(" and ", nodes);
-	}
-
-	/*
-	 * (non-Javadoc)
-	 * 
-	 * @see org.sbml.jsbml.ASTNodeCompiler#logicalNot(org.sbml.jsbml.ASTNode)
-	 */
-	public String logicalNot(ASTNode node) {
-		return function("not", node);
-	}
-
-	/*
-	 * (non-Javadoc)
-	 * 
-	 * @see org.sbml.jsbml.ASTNodeCompiler#logicalOR(org.sbml.jsbml.ASTNode[])
-	 */
-	public String logicalOR(ASTNode... nodes) {
-		return logicalOperation(" or ", nodes);
-	}
-
-	/*
-	 * (non-Javadoc)
-	 * 
-	 * @see org.sbml.jsbml.ASTNodeCompiler#logicalXOR(org.sbml.jsbml.ASTNode[])
-	 */
-	public String logicalXOR(ASTNode... nodes) {
-		return logicalOperation(" xor ", nodes);
-	}
-
-	/*
-	 * (non-Javadoc)
-	 * 
-	 * @see org.sbml.jsbml.ASTNodeCompiler#minus(org.sbml.jsbml.ASTNode[])
-	 */
-	public String minus(ASTNode... nodes) {
-		StringBuffer minus = new StringBuffer();
-		for (int i = 0; i < nodes.length; i++) {
-			if (i > 0)
-				minus.append('-');
-			minus.append(checkBrackets(nodes[i]));
-		}
-		return minus.toString();
-	}
-
-	/*
-	 * (non-Javadoc)
-	 * 
-	 * @see org.sbml.jsbml.ASTNodeCompiler#piecewise(org.sbml.jsbml.ASTNode[])
-	 */
-	public String piecewise(ASTNode... nodes) {
-		return function("piecewise", nodes);
-	}
-
-	/*
-	 * (non-Javadoc)
-	 * 
-	 * @see org.sbml.jsbml.ASTNodeCompiler#plus(org.sbml.jsbml.ASTNode[])
-	 */
-	public String plus(ASTNode... nodes) {
-		StringBuffer plus = new StringBuffer();
-		for (int i = 0; i < nodes.length; i++) {
-			if (i > 0)
-				plus.append('+');
-			plus.append(nodes[i].compile(this));
-		}
-		return plus.toString();
-	}
-
-	/*
-	 * (non-Javadoc)
-	 * 
-	 * @see org.sbml.jsbml.ASTNodeCompiler#pow(org.sbml.jsbml.ASTNode,
-	 * org.sbml.jsbml.ASTNode)
-	 */
-	public String pow(ASTNode left, ASTNode right) {
-		return function("pow", left, right);
-	}
-
-	/*
-	 * (non-Javadoc)
-	 * 
-	 * @see org.sbml.jsbml.ASTNodeCompiler#relationEqual(org.sbml.jsbml.ASTNode,
-	 * org.sbml.jsbml.ASTNode)
-	 */
-	public String relationEqual(ASTNode left, ASTNode right) {
-		return concat(left.compile(this), " == ", right.compile(this))
-				.toString();
-	}
-
-	/*
-	 * (non-Javadoc)
-	 * 
-	 * @see
-	 * org.sbml.jsbml.ASTNodeCompiler#relationGreaterEqual(org.sbml.jsbml.ASTNode
-	 * , org.sbml.jsbml.ASTNode)
-	 */
-	public String relationGreaterEqual(ASTNode left, ASTNode right) {
-		return concat(left.compile(this), ">=", right.compile(this)).toString();
-	}
-
-	/*
-	 * (non-Javadoc)
-	 * 
-	 * @see
-	 * org.sbml.jsbml.ASTNodeCompiler#relationGraterThan(org.sbml.jsbml.ASTNode,
-	 * org.sbml.jsbml.ASTNode)
-	 */
-	public String relationGreaterThan(ASTNode left, ASTNode right) {
-		return concat(left.compile(this), Character.valueOf('>'),
-				right.compile(this)).toString();
-	}
-
-	/*
-	 * (non-Javadoc)
-	 * 
-	 * @see
-	 * org.sbml.jsbml.ASTNodeCompiler#relationLessEqual(org.sbml.jsbml.ASTNode,
-	 * org.sbml.jsbml.ASTNode)
-	 */
-	public String relationLessEqual(ASTNode left, ASTNode right) {
-		return concat(left.compile(this), "<=", right.compile(this)).toString();
-	}
-
-	/*
-	 * (non-Javadoc)
-	 * 
-	 * @see
-	 * org.sbml.jsbml.ASTNodeCompiler#relationLessThan(org.sbml.jsbml.ASTNode,
-	 * org.sbml.jsbml.ASTNode)
-	 */
-	public String relationLessThan(ASTNode left, ASTNode right) {
-		return concat(left.compile(this), Character.valueOf('<'),
-				right.compile(this)).toString();
-	}
-
-	/*
-	 * (non-Javadoc)
-	 * 
-	 * @see
-	 * org.sbml.jsbml.ASTNodeCompiler#relationNotEqual(org.sbml.jsbml.ASTNode,
-	 * org.sbml.jsbml.ASTNode)
-	 */
-	public String relationNotEqual(ASTNode left, ASTNode right) {
-		return concat(left.compile(this), "!=", right.compile(this)).toString();
-	}
-
-	/*
-	 * (non-Javadoc)
-	 * 
-	 * @see org.sbml.jsbml.ASTNodeCompiler#root(org.sbml.jsbml.ASTNode,
-	 * org.sbml.jsbml.ASTNode)
-	 */
-	public String root(ASTNode rootExponent, ASTNode radiant) {
-		return function("root", rootExponent, radiant);
-	}
-
-	/*
-	 * (non-Javadoc)
-	 * 
-	 * @see org.sbml.jsbml.ASTNodeCompiler#sec(org.sbml.jsbml.ASTNode)
-	 */
-	public String sec(ASTNode node) {
-		return function("sec", node);
-	}
-
-	/*
-	 * (non-Javadoc)
-	 * 
-	 * @see org.sbml.jsbml.ASTNodeCompiler#sech(org.sbml.jsbml.ASTNode)
-	 */
-	public String sech(ASTNode node) {
-		return function("sech", node);
-	}
-
-	/*
-	 * (non-Javadoc)
-	 * 
-	 * @see org.sbml.jsbml.ASTNodeCompiler#sin(org.sbml.jsbml.ASTNode)
-	 */
-	public String sin(ASTNode node) {
-		return function("sin", node);
-	}
-
-	/*
-	 * (non-Javadoc)
-	 * 
-	 * @see org.sbml.jsbml.ASTNodeCompiler#sinh(org.sbml.jsbml.ASTNode)
-	 */
-	public String sinh(ASTNode node) {
-		return function("sin", node);
-	}
-
-	/*
-	 * (non-Javadoc)
-	 * 
-	 * @see org.sbml.jsbml.ASTNodeCompiler#sqrt(org.sbml.jsbml.ASTNode)
-	 */
-	public String sqrt(ASTNode node) {
-		return function("sqrt", node);
-	}
-
-	/*
-	 * (non-Javadoc)
-	 * 
-	 * @see org.sbml.jsbml.ASTNodeCompiler#symbolTime(java.lang.String)
-	 */
-	public String symbolTime(String time) {
-		return time;
-	}
-
-	/*
-	 * (non-Javadoc)
-	 * 
-	 * @see org.sbml.jsbml.ASTNodeCompiler#tan(org.sbml.jsbml.ASTNode)
-	 */
-	public String tan(ASTNode node) {
-		return function("tan", node);
-	}
-
-	/*
-	 * (non-Javadoc)
-	 * 
-	 * @see org.sbml.jsbml.ASTNodeCompiler#tanh(org.sbml.jsbml.ASTNode)
-	 */
-	public String tanh(ASTNode node) {
-		return function("tanh", node);
-	}
-
-	/*
-	 * (non-Javadoc)
-	 * 
-	 * @see org.sbml.jsbml.ASTNodeCompiler#times(org.sbml.jsbml.ASTNode[])
-	 */
-	public String times(ASTNode... nodes) {
-		Object n[] = new Object[nodes.length];
-		for (int i = 0; i < nodes.length; i++)
-			n[i] = nodes[i].compile(this);
-		return times(n).toString();
-	}
-
-	/*
-	 * (non-Javadoc)
-	 * 
-	 * @see org.sbml.jsbml.ASTNodeCompiler#uiMinus(org.sbml.jsbml.ASTNode)
-	 */
-	public String uiMinus(ASTNode node) {
-		return concat(Character.valueOf('-'),
-				checkBrackets(node.getLeftChild())).toString();
-	}
-
-	/*
-	 * (non-Javadoc)
-	 * 
-	 * @see org.sbml.jsbml.ASTNodeCompiler#unknownASTNode()
-	 */
-	public String unknownASTNode() {
-		return Character.toString('?');
-	}
-
-	/**
-	 * Creates brackets if needed.
-	 * 
-	 * @param nodes
-	 * @return
-	 */
-	private String checkBrackets(ASTNode nodes) {
-		String term = nodes.compile(this).toString();
-		if ((nodes.isOperator() && (nodes.getCharacter() == '+' || nodes
-				.getCharacter() == '-'))
-				|| nodes.isUMinus())
-			term = brackets(term).toString();
-		return term;
-	}
-
-	/**
-	 * 
-	 * @param name
-	 * @param nodes
-	 * @return
-	 */
-	private String function(String name, ASTNode... nodes) {
-		return concat(name, lambda(nodes)).toString();
-	}
-
-	/**
-	 * 
-	 * @param operator
-	 * @param nodes
-	 * @return
-	 */
-	private String logicalOperation(String operator, ASTNode... nodes) {
-		StringBuffer value = new StringBuffer();
-		boolean first = true;
-		for (ASTNode node : nodes) {
-			if (!first)
-				value.append(operator);
-			else
-				first = true;
-			if (1 < node.getNumChildren())
-				append(value, Character.valueOf('('), node.compile(this),
-						Character.valueOf(')'));
-			else
-				value.append(node.compile(this));
-		}
-		return value.toString();
-	}
 }